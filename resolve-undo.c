--- conflicted
+++ resolved
@@ -159,7 +159,6 @@
 	return unmerge_index_entry_at(istate, pos);
 }
 
-<<<<<<< HEAD
 void unmerge_marked_index(struct index_state *istate)
 {
 	int i;
@@ -174,10 +173,7 @@
 	}
 }
 
-void unmerge_index(struct index_state *istate, const char **pathspec)
-=======
 void unmerge_index(struct index_state *istate, const struct pathspec *pathspec)
->>>>>>> ac4fcd19
 {
 	int i;
 
