--- conflicted
+++ resolved
@@ -94,11 +94,7 @@
 SCRIPT_PERL = \
 	git-archimport.perl git-cvsimport.perl git-relink.perl \
 	git-rename.perl git-shortlog.perl git-fmt-merge-msg.perl \
-<<<<<<< HEAD
-	git-findtags.perl
-=======
-	git-svnimport.perl
->>>>>>> 40dad96e
+	git-findtags.perl git-svnimport.perl
 
 SCRIPT_PYTHON = \
 	git-merge-recursive.py
