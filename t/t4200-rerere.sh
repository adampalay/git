--- conflicted
+++ resolved
@@ -116,80 +116,6 @@
 	test $cnt = 13
 '
 
-<<<<<<< HEAD
-git show first:a1 > a1
-
-cat > expect << EOF
---- a/a1
-+++ b/a1
-@@ -1,4 +1,4 @@
--Some Title
-+Some title
- ==========
- Whether 'tis nobler in the mind to suffer
- The slings and arrows of outrageous fortune,
-@@ -8,21 +8,11 @@
- The heart-ache and the thousand natural shocks
- That flesh is heir to, 'tis a consummation
- Devoutly to be wish'd.
--<<<<<<<
--Some Title
--==========
--To die! To sleep;
--=======
- Some title
- ==========
- To die, to sleep;
-->>>>>>>
- To sleep: perchance to dream: ay, there's the rub;
- For in that sleep of death what dreams may come
- When we have shuffled off this mortal coil,
- Must give us pause: there's the respect
- That makes calamity of so long life;
--<<<<<<<
--=======
--* END *
-->>>>>>>
-EOF
-git rerere diff > out
-
-test_expect_success 'rerere diff' 'test_cmp expect out'
-
-cat > expect << EOF
-a1
-EOF
-
-git rerere status > out
-
-test_expect_success 'rerere status' 'test_cmp expect out'
-
-test_expect_success 'commit succeeds' \
-	"git commit -q -a -m 'prefer first over second'"
-
-test_expect_success 'recorded postimage' "test -f $rr/postimage"
-
-oldmtimepost=$(test-chmtime -v -60 $rr/postimage |cut -f 1)
-
-test_expect_success 'another conflicting merge' '
-	git checkout -b third master &&
-	git show second^:a1 | sed "s/To die: t/To die! T/" > a1 &&
-	git commit -q -a -m third &&
-	test_must_fail git pull . first
-'
-
-git show first:a1 | sed 's/To die: t/To die! T/' > expect
-test_expect_success 'rerere kicked in' "! grep ^=======$ a1"
-
-test_expect_success 'rerere prefers first change' 'test_cmp a1 expect'
-
-test_expect_success 'rerere updates postimage timestamp' '
-	newmtimepost=$(test-chmtime -v +0 $rr/postimage |cut -f 1) &&
-	test $oldmtimepost -lt $newmtimepost
-'
-
-rm $rr/postimage
-echo "$sha1	a1" | perl -pe 'y/\012/\000/' > .git/MERGE_RR
-=======
 test_expect_success 'rerere diff' '
 	git show first:a1 >a1 &&
 	cat >expect <<-\EOF &&
@@ -233,13 +159,14 @@
 	git rerere status >out &&
 	test_cmp expect out
 '
->>>>>>> 7610fa57
 
 test_expect_success 'first postimage wins' '
 	git show first:a1 | sed "s/To die: t/To die! T/" >expect &&
 
 	git commit -q -a -m "prefer first over second" &&
 	test -f $rr/postimage &&
+
+	oldmtimepost=$(test-chmtime -v -60 $rr/postimage | cut -f 1) &&
 
 	git checkout -b third master &&
 	git show second^:a1 | sed "s/To die: t/To die! T/" >a1 &&
@@ -249,6 +176,11 @@
 	# rerere kicked in
 	! grep "^=======\$" a1 &&
 	test_cmp expect a1
+'
+
+test_expect_success 'rerere updates postimage timestamp' '
+	newmtimepost=$(test-chmtime -v +0 $rr/postimage | cut -f 1) &&
+	test $oldmtimepost -lt $newmtimepost
 '
 
 test_expect_success 'rerere clear' '
@@ -258,47 +190,34 @@
 	! test -d $rr
 '
 
-<<<<<<< HEAD
-test-chmtime =$just_over_60_days_ago $rr/preimage
-test-chmtime =$almost_60_days_ago $rr/postimage
-test-chmtime =$almost_15_days_ago $rr2/preimage
-=======
 test_expect_success 'set up for garbage collection tests' '
 	mkdir -p $rr &&
 	echo Hello >$rr/preimage &&
 	echo World >$rr/postimage &&
->>>>>>> 7610fa57
 
 	sha2=4000000000000000000000000000000000000000 &&
 	rr2=.git/rr-cache/$sha2 &&
 	mkdir $rr2 &&
 	echo Hello >$rr2/preimage &&
 
-<<<<<<< HEAD
-test_expect_success 'young or recently used records still live' \
-	"test -f $rr/preimage && test -f $rr2/preimage"
-
-test-chmtime =$just_over_60_days_ago $rr/postimage
-test-chmtime =$just_over_15_days_ago $rr2/preimage
-=======
 	almost_15_days_ago=$((60-15*86400)) &&
 	just_over_15_days_ago=$((-1-15*86400)) &&
 	almost_60_days_ago=$((60-60*86400)) &&
 	just_over_60_days_ago=$((-1-60*86400)) &&
 
-	test-chmtime =$almost_60_days_ago $rr/preimage &&
+	test-chmtime =$just_over_60_days_ago $rr/preimage &&
+	test-chmtime =$almost_60_days_ago $rr/postimage &&
 	test-chmtime =$almost_15_days_ago $rr2/preimage
 '
->>>>>>> 7610fa57
-
-test_expect_success 'garbage collection preserves young records' '
+
+test_expect_success 'gc preserves young or recently used records' '
 	git rerere gc &&
 	test -f $rr/preimage &&
 	test -f $rr2/preimage
 '
 
 test_expect_success 'old records rest in peace' '
-	test-chmtime =$just_over_60_days_ago $rr/preimage &&
+	test-chmtime =$just_over_60_days_ago $rr/postimage &&
 	test-chmtime =$just_over_15_days_ago $rr2/preimage &&
 	git rerere gc &&
 	! test -f $rr/preimage &&
