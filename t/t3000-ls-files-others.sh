--- conflicted
+++ resolved
@@ -56,8 +56,6 @@
 test_expect_success \
     'git ls-files --others --directory should not get confused.' \
     'test_cmp expected2 output'
-<<<<<<< HEAD
-=======
 
 test_expect_success \
     'git ls-files --others --directory --no-empty-directory to show output.' \
@@ -66,6 +64,5 @@
 test_expect_success \
     '--no-empty-directory hides empty directory' \
     'test_cmp expected3 output'
->>>>>>> 2fb6d6d6
 
 test_done