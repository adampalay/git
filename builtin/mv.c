--- conflicted
+++ resolved
@@ -86,12 +86,8 @@
 
 	source = internal_copy_pathspec(prefix, argv, argc, 0);
 	modes = xcalloc(argc, sizeof(enum update_mode));
-<<<<<<< HEAD
 	dest_path = internal_copy_pathspec(prefix, argv + argc, 1, 0);
-=======
-	dest_path = copy_pathspec(prefix, argv + argc, 1, 0);
 	submodule_gitfile = xcalloc(argc, sizeof(char *));
->>>>>>> dda3fcb2
 
 	if (dest_path[0][0] == '\0')
 		/* special case: "." was normalized to "" */
